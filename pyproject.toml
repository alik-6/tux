# Poetry Configuration
[tool.poetry]
authors = ["kaizen <admin@kaizen.wtf>"]
description = "All Things Linux Discord Bot"
name = "tux"
readme = "README.md"
repository = "https://github.com/allthingslinux/tux"
version = "0.1.0"

[tool.poetry.dependencies]
aioconsole = "^0.7.0"
aiopath = "^0.7.7"
python = ">=3.12,<4"
asynctempfile = "^0.5.0"
dateparser = "^1.2.0"
discord-py = "^2.3.2"
loguru = "^0.7.2"
mypy = "^1.9.0"
pre-commit = "^3.7.0"
prisma = "^0.13.1"
psutil = "^5.9.8"
pynacl = "^1.5.0"
pyright = "^1.1.358"
python-dotenv = "^1.0.1"
ruff = "^0.3.6"
sentry-sdk = "^1.45.0"
vulture = "^2.11"
httpx = "^0.27.0"
<<<<<<< HEAD
=======
cairosvg = "^2.7.1"
pillow = "^10.3.0"
rsa = "^4.9"
>>>>>>> 4ab0b291

[tool.poetry.scripts]
pyright = "pyright:run"

[build-system]
build-backend = "poetry.core.masonry.api"
requires = ["poetry-core"]

# Ruff Configuration
[tool.ruff]
exclude = [
  ".bzr",
  ".direnv",
  ".eggs",
  ".git",
  ".git-rewrite",
  ".hg",
  ".ipynb_checkpoints",
  ".mypy_cache",
  ".nox",
  ".pants.d",
  ".pyenv",
  ".pytest_cache",
  ".pytype",
  ".ruff_cache",
  ".svn",
  ".tox",
  ".venv",
  ".vscode",
  "__pypackages__",
  "_build",
  "buck-out",
  "build",
  "dist",
  "node_modules",
  "site-packages",
  "venv",
  "examples",
  "tmp",
  "tests",
  ".archive",
]

indent-width = 4
line-length = 100
target-version = "py312"

# Ruff Linting Configuration
[tool.ruff.lint]
dummy-variable-rgx = "^(_+|(_+[a-zA-Z0-9_]*[a-zA-Z0-9]+?))$"
fixable = ["ALL"]
ignore = ["E501", "N814"]
select = [
  "E",
  "F",
  "UP",
  "B",
  "SIM",
  "I",
  "N",
  "ASYNC",
  "A",
  "C4",
  "DTZ",
  "EM",
  "PIE",
  "T20",
  "Q",
  "RET",
  "PTH",
  "R",
  "TRY",
  "RUF",
]
unfixable = []

# Ruff Formatting Configuration
[tool.ruff.format]
docstring-code-format = true
docstring-code-line-length = "dynamic"
indent-style = "space"
line-ending = "auto"
quote-style = "double"
skip-magic-trailing-comma = false

# Pyright Configuration
[tool.pyright]
defineConstant = {DEBUG = true}
exclude = [
  ".direnv",
  ".eggs",
  ".git",
  ".hg",
  ".ipynb_checkpoints",
  ".mypy_cache",
  ".nox",
  ".pants.d",
  ".pyenv",
  ".pytest_cache",
  ".pytype",
  ".svn",
  ".tox",
  ".venv",
  ".vscode",
  "__pypackages__",
  "_build",
  "buck-out",
  "build",
  "dist",
  "node_modules",
  "site-packages",
  "venv",
  "examples",
  "tests",
  ".archive",
]
include = ["tux"]
pythonPlatform = "Linux"
pythonVersion = "3.12"
typeCheckingMode = "strict"
venv = ".venv"
venvPath = "."
# reportMissingImports = true
# reportMissingParameterType = false
# reportMissingTypeStubs = false
# reportUnknownArgumentType = false
# reportUnknownMemberType = false
# reportUnknownParameterType = false

[tool.vulture]
exclude = [
  ".direnv",
  ".eggs",
  ".git",
  ".hg",
  ".ipynb_checkpoints",
  ".mypy_cache",
  ".nox",
  ".pants.d",
  ".pyenv",
  ".pytest_cache",
  ".pytype",
  ".svn",
  ".tox",
  ".venv",
  ".vscode",
  "__pypackages__",
  "_build",
  "buck-out",
  "build",
  "dist",
  "node_modules",
  "site-packages",
  "venv",
  "examples",
  "tests",
  ".archive",
]
# paths = ["tux"]
# ignore_decorators = ["@app.route", "@require_*"]
# ignore_names = ["visit_*", "do_*"]
# make_whitelist = true
# min_confidence = 100
# sort_by_size = true
# verbose = true<|MERGE_RESOLUTION|>--- conflicted
+++ resolved
@@ -26,12 +26,9 @@
 sentry-sdk = "^1.45.0"
 vulture = "^2.11"
 httpx = "^0.27.0"
-<<<<<<< HEAD
-=======
 cairosvg = "^2.7.1"
 pillow = "^10.3.0"
 rsa = "^4.9"
->>>>>>> 4ab0b291
 
 [tool.poetry.scripts]
 pyright = "pyright:run"
