[project]
name = "tux"
version = "0.0.0"
description = "Tux is an all in one bot for the All Things Linux discord server."
authors = [{ name = "All Things Linux", email = "tux@allthingslinux.org" }]
requires-python = ">=3.13.2,<3.14"
readme = "README.md"
dependencies = [
    "aiocache>=0.12.2",
    "aioconsole>=0.8.0",
    "aiofiles>=24.1.0",
    "asynctempfile>=0.5.0",
    "cairosvg>=2.7.1",
    "dateparser>=1.2.0",
    "discord-py>=2.4.0",
    "influxdb-client>=1.48.0",
    "emojis>=0.7.0",
    "githubkit[auth-app]>=0.12.0",
    "httpx>=0.28.0",
    "jishaku>=2.5.2",
    "loguru>=0.7.2",
    "pillow>=11.3.0,<11.4.0",
    "prisma>=0.15.0",
    "psutil>=6.0.0",
    "pynacl>=1.5.0",
    "python-dotenv>=1.0.1",
    "pytz>=2024.1",
    "pyyaml>=6.0.2",
    "reactionmenu>=3.1.7",
    "rsa>=4.9",
    "sentry-sdk[httpx, loguru]>=2.7.0",
    "audioop-lts>=0.2.1,<0.3",
    "colorama>=0.4.6,<0.5",
    "rich>=14.0.0,<15",
    "watchdog>=6.0.0,<7",
    "arrow>=1.3.0,<2",
    "click>=8.1.8,<9",
    "levenshtein>=0.27.1,<0.28",
    "jinja2>=3.1.6,<4",
]

[project.urls]
repository = "https://github.com/allthingslinux/tux"

[project.scripts]
tux = "tux.cli:main"

[build-system]
<<<<<<< HEAD
requires = ["poetry-core>=2.0"]
build-backend = "poetry.core.masonry.api"


[tool.poetry]
packages = [{ include = "tux", from = "src" }]


[tool.poetry.dependencies]
python = ">=3.13.2,<3.14"
aiocache = ">=0.12.2"
aioconsole = ">=0.8.0"
asynctempfile = ">=0.5.0"
cairosvg = ">=2.7.1"
dateparser = ">=1.2.0"
"discord-py" = ">=2.4.0"
"influxdb-client" = ">=1.48.0"
emojis = ">=0.7.0"
githubkit = { version = ">=0.12.0", extras = ["auth-app"] }
httpx = ">=0.28.0"
jishaku = ">=2.5.2"
loguru = ">=0.7.2"
pillow = ">=11.3.0,<11.4.0"
prisma = ">=0.15.0"
psutil = "^7.0.0"
pynacl = ">=1.5.0"
python-dotenv = ">=1.0.1"
aiofiles = "^24.1.0"
pytz = ">=2024.1"
pyyaml = ">=6.0.2"
reactionmenu = ">=3.1.7"
rsa = ">=4.9"
sentry-sdk = { version = ">=2.7.0", extras = ["httpx", "loguru"] }
audioop-lts = "^0.2.1"
colorama = "^0.4.6"
rich = "^14.0.0"
watchdog = "^6.0.0"
arrow = "^1.3.0"
click = "^8.1.8"
levenshtein = "^0.27.1"
jinja2 = "^3.1.6"

[tool.poetry.group.dev.dependencies]
pre-commit = "==4.2.0"
ruff = "==0.12.4"
poetry-types = "0.6.0"
yamllint = "1.37.1"
yamlfix = "1.17.0"
basedpyright = "^1.31.1"

[tool.poetry.group.test.dependencies]
pytest = "^8.0.0"
pytest-asyncio = "^1.0.0"
pytest-mock = "^3.14.0"
pytest-cov = "^6.0.0"
pytest-sugar = "^1.0.0"
pytest-xdist = "^3.6.0"
pytest-randomly = "^3.15.0"
pytest-timeout = "^2.3.1"
pytest-html = "^4.1.1"
pytest-benchmark = "^5.1.0"

[tool.poetry.group.docs.dependencies]
mkdocs-material = "^9.5.30"
mkdocstrings-python = "^1.14.3"
mkdocs-git-revision-date-localized-plugin = "^1.3.0"
mkdocs-git-committers-plugin-2 = "^2.5.0"
pymdown-extensions = "^10.14.3"
mkdocstrings = "^0.29.0"
mkdocs = "^1.6.1"
griffe = "^1.5.6"
griffe-typingdoc = "^0.2.7"
griffe-generics = "^1.0.13"
griffe-inherited-method-crossrefs = "^0.0.1.4"
griffe-inherited-docstrings = "^1.1.1"
mkdocs-api-autonav = "^0.3.0"
mkdocs-click = "^0.9.0"
mkdocs-minify-plugin = "^0.8.0"

[tool.poetry.group.types.dependencies]
types-pytz = "^2025.2.0.20250326"
types-click = "^7.1.8"
types-psutil = "^7.0.0.20250401"
types-dateparser = "^1.2.0.20250408"
types-pillow = "^10.2.0.20240822"
types-colorama = "^0.4.15.20240311"
types-pyyaml = "^6.0.12.20250402"
types-aiofiles = "^24.1.0.20250326"
types-influxdb-client = "^1.45.0.20241221"
types-jinja2 = "^2.11.9"
=======
requires = ["hatchling"]
build-backend = "hatchling.build"

[dependency-groups]
dev = [
    "pre-commit==4.2.0",
    "pyright==1.1.403",
    "ruff==0.12.4",
    "poetry-types==0.6.0",
    "yamllint==1.37.1",
    "yamlfix==1.17.0",
]
test = [
    "pytest>=8.0.0,<9",
    "pytest-asyncio>=1.0.0,<2",
    "pytest-mock>=3.14.0,<4",
    "pytest-cov>=6.0.0,<7",
    "pytest-sugar>=1.0.0,<2",
    "pytest-xdist>=3.6.0,<4",
    "pytest-randomly>=3.15.0,<4",
    "pytest-timeout>=2.3.1,<3",
    "pytest-html>=4.1.1,<5",
    "pytest-benchmark>=5.1.0,<6",
]
docs = [
    "mkdocs-material>=9.5.30,<10",
    "mkdocstrings-python>=1.14.3,<2",
    "mkdocs-git-revision-date-localized-plugin>=1.3.0,<2",
    "mkdocs-git-committers-plugin-2>=2.5.0,<3",
    "pymdown-extensions>=10.14.3,<11",
    "mkdocstrings>=0.29.0,<0.30",
    "mkdocs>=1.6.1,<2",
    "griffe>=1.5.6,<2",
    "griffe-typingdoc>=0.2.7,<0.3",
    "griffe-generics>=1.0.13,<2",
    "griffe-inherited-method-crossrefs>=0.0.1.4,<0.1",
    "griffe-inherited-docstrings>=1.1.1,<2",
    "mkdocs-api-autonav>=0.3.0,<0.4",
    "mkdocs-click>=0.9.0,<0.10",
    "mkdocs-minify-plugin>=0.8.0,<0.9",
]
types = [
    "types-pytz>=2025.2.0.20250326,<2026",
    "types-click>=7.1.8,<8",
    "types-psutil>=7.0.0.20250401,<8",
    "types-dateparser>=1.2.0.20250408,<2",
    "types-pillow>=10.2.0.20240822,<11",
    "types-colorama>=0.4.15.20240311,<0.5",
    "types-pyyaml>=6.0.12.20250402,<7",
    "types-aiofiles>=24.1.0.20250326,<25",
    "types-influxdb-client>=1.45.0.20241221,<2",
    "types-jinja2>=2.11.9,<3",
]

[tool.uv]
default-groups = [
    "dev",
    "test",
    "docs",
    "types",
]

[tool.hatch.build.targets.sdist]
include = ["tux"]
>>>>>>> 7165d954

[tool.hatch.build.targets.wheel]
include = ["tux"]

[tool.ruff]
exclude = [
    ".venv",
    "examples",
    ".archive",
    "typings/**",
    "tests/**",
    ".kiro/**",
    ".audit/**",
]
indent-width = 4
line-length = 120
target-version = "py313"

[tool.ruff.lint]
dummy-variable-rgx = "^(_+|(_+[a-zA-Z0-9_]*[a-zA-Z0-9]+?))$"
fixable = ["ALL"]
ignore = ["E501", "N814", "PLR0913", "PLR2004"]
select = [
    "I",     # isort
    "E",     # pycodestyle-error
    "F",     # pyflakes
    "PERF",  # perflint
    "N",     # pep8-naming
    "TRY",   # tryceratops
    "UP",    # pyupgrade
    "FURB",  # refurb
    "PL",    # pylint
    "B",     # flake8-bugbear
    "SIM",   # flake8-simplify
    "ASYNC", # flake8-async
    "A",     # flake8-builtins
    "C4",    # flake8-comprehensions
    "DTZ",   # flake8-datetimez
    "EM",    # flake8-errmsg
    "PIE",   # flake8-pie
    "T20",   # flake8-print
    "Q",     # flake8-quotes
    "RET",   # flake8-return
    "PTH",   # flake8-use-pathlib
    "INP",   # flake8-no-pep420
    "RSE",   # flake8-raise
    "ICN",   # flake8-import-conventions
    "RUF",   # ruff
]
unfixable = []

[tool.ruff.format]
docstring-code-format = true
docstring-code-line-length = "dynamic"
indent-style = "space"
line-ending = "lf"
quote-style = "double"
skip-magic-trailing-comma = false

[tool.basedpyright]
defineConstant = { DEBUG = true }
exclude = ["__pypackages__", "_build", "examples", ".archive", "typings/**"]
include = ["src", "tests"]
stubPath = "typings"
pythonPlatform = "Linux"
pythonVersion = "3.13"
typeCheckingMode = "strict"
# venv = ".venv"
# venvPath = "."

[tool.coverage.run]
source = ["tux"]
branch = true
parallel = true
omit = [
    "*/tests/*",
    "*/test_*",
    "*/__pycache__/*",
    "*/migrations/*",
    "*/venv/*",
    "*/.venv/*",
]

[tool.coverage.report]
precision = 2
show_missing = true
skip_covered = false
exclude_lines = [
    "pragma: no cover",
    "def __repr__",
    "raise AssertionError",
    "raise NotImplementedError",
    "if __name__ == .__main__.:",
    "@abstract",
]

[tool.coverage.html]
directory = "htmlcov"

[tool.coverage.xml]
output = "coverage.xml"

[tool.pytest.ini_options]
testpaths = ["tests"]
python_files = ["test_*.py", "*_test.py"]
python_classes = ["Test*"]
python_functions = ["test_*"]
addopts = [
    "--cov=tux",
    "--cov-report=term-missing",
    "--cov-report=html",
    "--cov-report=xml",
    "--cov-branch",
    # "-v",
]
asyncio_mode = "auto"
asyncio_default_fixture_loop_scope = "function"
pythonpath = ["src"]

[tool.yamlfix]
comments_min_spaces_from_content = 1
explicit_start = false
indent_mapping = 2
indent_sequence = 4
line_length = 80
preserve_quotes = false
sequence_style = "block_style"<|MERGE_RESOLUTION|>--- conflicted
+++ resolved
@@ -46,98 +46,6 @@
 tux = "tux.cli:main"
 
 [build-system]
-<<<<<<< HEAD
-requires = ["poetry-core>=2.0"]
-build-backend = "poetry.core.masonry.api"
-
-
-[tool.poetry]
-packages = [{ include = "tux", from = "src" }]
-
-
-[tool.poetry.dependencies]
-python = ">=3.13.2,<3.14"
-aiocache = ">=0.12.2"
-aioconsole = ">=0.8.0"
-asynctempfile = ">=0.5.0"
-cairosvg = ">=2.7.1"
-dateparser = ">=1.2.0"
-"discord-py" = ">=2.4.0"
-"influxdb-client" = ">=1.48.0"
-emojis = ">=0.7.0"
-githubkit = { version = ">=0.12.0", extras = ["auth-app"] }
-httpx = ">=0.28.0"
-jishaku = ">=2.5.2"
-loguru = ">=0.7.2"
-pillow = ">=11.3.0,<11.4.0"
-prisma = ">=0.15.0"
-psutil = "^7.0.0"
-pynacl = ">=1.5.0"
-python-dotenv = ">=1.0.1"
-aiofiles = "^24.1.0"
-pytz = ">=2024.1"
-pyyaml = ">=6.0.2"
-reactionmenu = ">=3.1.7"
-rsa = ">=4.9"
-sentry-sdk = { version = ">=2.7.0", extras = ["httpx", "loguru"] }
-audioop-lts = "^0.2.1"
-colorama = "^0.4.6"
-rich = "^14.0.0"
-watchdog = "^6.0.0"
-arrow = "^1.3.0"
-click = "^8.1.8"
-levenshtein = "^0.27.1"
-jinja2 = "^3.1.6"
-
-[tool.poetry.group.dev.dependencies]
-pre-commit = "==4.2.0"
-ruff = "==0.12.4"
-poetry-types = "0.6.0"
-yamllint = "1.37.1"
-yamlfix = "1.17.0"
-basedpyright = "^1.31.1"
-
-[tool.poetry.group.test.dependencies]
-pytest = "^8.0.0"
-pytest-asyncio = "^1.0.0"
-pytest-mock = "^3.14.0"
-pytest-cov = "^6.0.0"
-pytest-sugar = "^1.0.0"
-pytest-xdist = "^3.6.0"
-pytest-randomly = "^3.15.0"
-pytest-timeout = "^2.3.1"
-pytest-html = "^4.1.1"
-pytest-benchmark = "^5.1.0"
-
-[tool.poetry.group.docs.dependencies]
-mkdocs-material = "^9.5.30"
-mkdocstrings-python = "^1.14.3"
-mkdocs-git-revision-date-localized-plugin = "^1.3.0"
-mkdocs-git-committers-plugin-2 = "^2.5.0"
-pymdown-extensions = "^10.14.3"
-mkdocstrings = "^0.29.0"
-mkdocs = "^1.6.1"
-griffe = "^1.5.6"
-griffe-typingdoc = "^0.2.7"
-griffe-generics = "^1.0.13"
-griffe-inherited-method-crossrefs = "^0.0.1.4"
-griffe-inherited-docstrings = "^1.1.1"
-mkdocs-api-autonav = "^0.3.0"
-mkdocs-click = "^0.9.0"
-mkdocs-minify-plugin = "^0.8.0"
-
-[tool.poetry.group.types.dependencies]
-types-pytz = "^2025.2.0.20250326"
-types-click = "^7.1.8"
-types-psutil = "^7.0.0.20250401"
-types-dateparser = "^1.2.0.20250408"
-types-pillow = "^10.2.0.20240822"
-types-colorama = "^0.4.15.20240311"
-types-pyyaml = "^6.0.12.20250402"
-types-aiofiles = "^24.1.0.20250326"
-types-influxdb-client = "^1.45.0.20241221"
-types-jinja2 = "^2.11.9"
-=======
 requires = ["hatchling"]
 build-backend = "hatchling.build"
 
@@ -193,16 +101,10 @@
 ]
 
 [tool.uv]
-default-groups = [
-    "dev",
-    "test",
-    "docs",
-    "types",
-]
+default-groups = ["dev", "test", "docs", "types"]
 
 [tool.hatch.build.targets.sdist]
 include = ["tux"]
->>>>>>> 7165d954
 
 [tool.hatch.build.targets.wheel]
 include = ["tux"]
