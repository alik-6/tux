--- conflicted
+++ resolved
@@ -46,7 +46,6 @@
 - Activity rotation
 - Custom help command
 - Configuration system
-- Dynamic permission system based on access levels
 
 ## Installation
 
@@ -83,25 +82,16 @@
     ```bash
     cp .env.example .env
     ```
-<<<<<<< HEAD
-7. Run the bot
-    ```bash
-    poetry run python tux/main.py
-=======
 7. Copy the `config/settings.json.example` file to `config/settings.json` and fill in the required values
     ```bash
     cp config/settings.json.example config/settings.json
->>>>>>> f323f1a3
     ```
 8. Run the sync command in the server to sync the slash command tree.
    ```
    {prefix}dev sync <server id>
    ```
-<<<<<<< HEAD
-=======
 9. Review all useful CLI commands by visiting the [useful CLI commands](docs/CLI.md) file.
    
->>>>>>> f323f1a3
 
 ## License
 This project is licensed under the terms of the The GNU General Public License v3.0. See the [LICENSE](LICENSE.md) file for details.