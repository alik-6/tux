<<<<<<< HEAD
<!-- markdownlint-disable MD041 -->

> [!NOTE]
**Tux v0.1.0 is our first major release! If you encounter any issues or need support, please join our community server [on Discord](https://discord.gg/gpmSjcjQxg) for help and announcements.**
=======
# NOTE: Tux is currently under going a MASSIVE rewrite for it's v0.1.0 release

<h1 align="center">Tux</h1>
<h3 align="center">A Discord bot for the All Things Linux Discord server</h3>
>>>>>>> 79d51108

<div align="center">
    <p align="center">
        <!-- Latest Release & Tech Stack -->
        <a href="https://github.com/allthingslinux/tux/releases">
            <img alt="GitHub Release" src="https://img.shields.io/github/v/release/allthingslinux/tux?logo=github&logoColor=white"></a>
        <a href="https://python.org">
            <img alt="Python" src="https://img.shields.io/badge/python-3.13.2+-blue?logo=python&logoColor=white"></a>
        <a href="https://docs.astral.sh/uv">
            <img alt="Uv" src="https://img.shields.io/badge/uv-0.4.0+-purple?logo=uv&logoColor=white"></a>
        <!-- CI/CD & Quality -->
        <a href="https://results.pre-commit.ci/latest/github/allthingslinux/tux/main">
            <img alt="pre-commit.ci status" src="https://results.pre-commit.ci/badge/github/allthingslinux/tux/main.svg"></a>
        <a href="https://codecov.io/gh/allthingslinux/tux">
            <img alt="Codecov" src="https://codecov.io/gh/allthingslinux/tux/graph/badge.svg?token=R0AUAS996W"></a>
        <!-- Community & Legal -->
        <a href="https://github.com/allthingslinux/tux/blob/main/LICENSE">
            <img alt="License" src="https://img.shields.io/github/license/allthingslinux/tux?logo=gnu&logoColor=white"></a>
    </p>
</div>

<img align="center" src="assets/readme-banner.png" alt="Banner">

<div align="center" style="display: flex; justify-content: center; align-items: center;">
    <table align="center" style="vertical-align: middle;">
        <tr style="vertical-align: middle;">
            <td style="vertical-align: middle;"><a href="https://tux.atl.dev">📚 Docs</a></td>
            <td style="vertical-align: middle;"><a href="https://github.com/allthingslinux/tux/issues/525">🗺️ Roadmap</a></td>
            <td style="vertical-align: middle;"><a href="https://github.com/allthingslinux/tux/issues/157">📦 Deps</a></td>
            <td style="vertical-align: middle;"><a href="https://discord.gg/gpmSjcjQxg">💬 Support</a></td>
        </tr>
    </table>
</div>

# The all-in-one open source Discord bot

## About

Tux is an all-in-one open source Discord bot, originally designed for the [All Things Linux](https://allthingslinux.org) community.

It is designed to provide a variety of features to the server, including moderation, support, utility, and various fun commands.

<!-- Table of Contents -->

## Table of Contents

- [About](#about)
- [Table of Contents](#table-of-contents)
- [Tech Stack](#tech-stack)
- [Bot Features](#bot-features)
- [Plugin System](#plugin-system)
- [Database Features](#database-features)
- [Installation and Development](#installation-and-development)
  - [Prerequisites](#prerequisites)
  - [Setup & Workflow](#setup--workflow)
- [Documentation & Support](#documentation--support)
- [License](#license)
- [Metrics](#metrics)
- [Contributors](#contributors)

## Tech Stack

| Component | Technology |
|-----------|------------|
| **Runtime** | Python 3.13+ with `discord.py` |
| **Dependencies** | `uv` for fast, reliable package management |
| **Database** | Type-safe ORM using `SQLModel` with `SQLAlchemy` |
| **Containers** | Docker & Docker Compose for development environments |
| **Type Safety** | Strict typing with `basedpyright` and comprehensive type hints |
| **Code Quality** | Linting and formatting via `ruff` |
| **Pre-commit** | Automated code quality checks before commits |
| **CLI** | Custom command-line interface built with `typer` and `uv` scripts |
| **Logging** | Structured logging with `loguru` |
| **Error Tracking** | Exception handling and monitoring with `sentry-sdk` |
| **HTTP Client** | Modern async requests with `httpx` |
| **Configuration** | Dynamic environment management with `pydantic-settings` & `python-dotenv` |

<sub>[back to top ↑](#table-of-contents)</sub>

## Bot Features

- **Hybrid Commands**: Support for both slash commands and traditional prefix commands
- **Dynamic Permissions**: Database-driven permission system with configurable ranks (0-10)
- **Hot Reload**: Automatic cog reloading during development with file watching
- **Plugin System**: Modular, hot-reloadable extensions for custom functionality
- **Error Handling**: Centralized error handling with Sentry integration
- **Rich Embeds**: Branded, interactive embeds and components
- **Configuration**: Multi-format config support with interactive setup wizard

<sub>[back to top ↑](#table-of-contents)</sub>

## Plugin System

Modular plugin architecture for extending functionality without modifying core code:

- **Hot-Reloadable**: Load/unload plugins during development without restarts
- **Isolated**: Plugin failures don't affect core bot functionality
- **Database Access**: Full access to bot's database through type-safe controllers
- **Event Integration**: Hook into Discord events and bot lifecycle

**Plugin Development**: Located in `src/tux/plugins/` with automatic discovery and full bot API access.

<sub>[back to top ↑](#table-of-contents)</sub>

## Database Features

**SQLModel**-powered type-safe database operations with async PostgreSQL support:

- **Type Safety**: Compile-time checking with automatic Pydantic serialization
- **Async Operations**: High-performance queries with connection pooling
- **Controller Pattern**: Clean separation of business logic and data access
- **Migration System**: Alembic-powered schema management with version control
- **Advanced Controllers**: CRUD, bulk operations, pagination, and upserts
- **Multi-Database**: PostgreSQL primary, SQLite testing, psycopg backup

<sub>[back to top ↑](#table-of-contents)</sub>

## Installation and Development

### Prerequisites

- Python 3.13+
- [uv](https://docs.astral.sh/uv/)
- A PostgreSQL database (e.g. via [Supabase](https://supabase.io/) or local installation)
- Optional: [Docker](https://docs.docker.com/get-docker/) & [Docker Compose](https://docs.docker.com/compose/install/)

### Setup & Workflow

1. **Clone the repository:**

   ```bash
   git clone https://github.com/allthingslinux/tux.git
   cd tux
   ```

2. **Install dependencies:**

   ```bash
   uv sync
   ```

   For developers, you can install the pre-commit hooks with:

   ```bash
   uv run pre-commit install
   ```

   Configure git to ignore formatting commits in blame:

   ```bash
   git config blame.ignoreRevsFile .git-blame-ignore-revs
   ```

3. **Configure your environment:**

   ```bash
   # Generate example config files
   uv run config generate

   # Copy and edit to your needs
   cp .env.example .env
   cp config/config.toml.example config/config.toml
   ```

4. **Start the bot:**

   ```bash
   # Start the bot (or use docker per the docs)
   uv run tux start
   ```

<sub>[back to top ↑](#table-of-contents)</sub>

## Documentation & Support

- **[Full Documentation](https://tux.atl.dev)** - Complete guides for users, admins, developers, and self-hosters
- **[Getting Started](https://tux.atl.dev/getting-started/)** - Setup instructions for all user types
- **[Developer Guide](https://tux.atl.dev/developer/)** - Architecture, contributing, and plugin development
- **[Self-Hosting](https://tux.atl.dev/selfhost/)** - Docker deployment and configuration
- **[API Reference](https://tux.atl.dev/reference/)** - Complete codebase and CLI documentation
- **[Discord Community](https://discord.gg/gpmSjcjQxg)** - Live support and discussions
- **[GitHub Issues](https://github.com/allthingslinux/tux/issues)** - Bug reports and feature requests

<sub>[back to top ↑](#table-of-contents)</sub>

## License

Tux is free and open source software licensed under the [GNU General Public License v3.0](LICENSE), founded by [@kzndotsh](https://github.com/kzndotsh), created for and maintained by the [All Things Linux](https://allthingslinux.org) community.

## Metrics

![Metrics](https://repobeats.axiom.co/api/embed/b988ba04401b7c68edf9def00f5132cd2a7f3735.svg)

## Contributors

![Contributors](https://contrib.rocks/image?repo=allthingslinux/tux)

<sub>[back to top ↑](#table-of-contents)</sub><|MERGE_RESOLUTION|>--- conflicted
+++ resolved
@@ -1,14 +1,10 @@
-<<<<<<< HEAD
 <!-- markdownlint-disable MD041 -->
 
 > [!NOTE]
 **Tux v0.1.0 is our first major release! If you encounter any issues or need support, please join our community server [on Discord](https://discord.gg/gpmSjcjQxg) for help and announcements.**
-=======
-# NOTE: Tux is currently under going a MASSIVE rewrite for it's v0.1.0 release
 
 <h1 align="center">Tux</h1>
 <h3 align="center">A Discord bot for the All Things Linux Discord server</h3>
->>>>>>> 79d51108
 
 <div align="center">
     <p align="center">
